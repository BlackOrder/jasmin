--- conflicted
+++ resolved
@@ -1,12 +1,7 @@
 name: "jasmin-sms-gateway"
 arch: "all"
 platform: "linux"
-<<<<<<< HEAD
-version: "0.11.0"
-release: "2"
-=======
 version: "v0.11.1"
->>>>>>> 52962a52
 section: "default"
 priority: "extra"
 maintainer: "Jookies LTD <jasmin@jookies.net>"
