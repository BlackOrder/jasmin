--- conflicted
+++ resolved
@@ -4,13 +4,8 @@
 require 'net/http'
 
 uri = URI('http://127.0.0.1:1401/send')
-<<<<<<< HEAD
-params = { :username => 'nathalie', :password => 'secred',
-           :to => '+24206155423', :content => 'Hello world' }
-=======
 params = { :username => 'foo', :password => 'bar',
            :to => '+336222172', :content => 'Hello world' }
->>>>>>> 7c94847d
 uri.query = URI.encode_www_form(params)
 
 response = Net::HTTP.get_response(uri)