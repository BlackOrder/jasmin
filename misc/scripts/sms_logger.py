"""This script will log all sent sms through Jasmin with user information.

Requirement:
- Activate publish_submit_sm_resp in jasmin.cfg
- submit_log table:
  CREATE TABLE submit_log (
    `msgid`            VARCHAR(45) PRIMARY KEY,
    `source_connector` VARCHAR(15),
    `routed_cid`       VARCHAR(30),
    `source_addr`      VARCHAR(40),
    `destination_addr` VARCHAR(40) NOT NULL CHECK (`destination_addr` <> ''),
    `rate`             DECIMAL(12, 7),
    `pdu_count`        TINYINT(3) DEFAULT 1,
    `short_message`    BLOB,
    `binary_message`   BLOB,
    `status`           VARCHAR(15) NOT NULL CHECK (`status` <> ''),
    `uid`              VARCHAR(15) NOT NULL CHECK (`uid` <> ''),
    `trials`           TINYINT(4) DEFAULT 1,
    `created_at`       DATETIME NOT NULL,
    `status_at`        DATETIME NOT NULL,
    INDEX `sms_log_1` (`status`),
    INDEX `sms_log_2` (`uid`),
    INDEX `sms_log_3` (`routed_cid`),
    INDEX `sms_log_4` (`created_at`),
    INDEX `sms_log_5` (`created_at`, `uid`),
    INDEX `sms_log_6` (`created_at`, `uid`, `status`)
  ) ENGINE=InnoDB DEFAULT CHARSET=utf8 COLLATE=utf8_unicode_ci;
"""

import cPickle as pickle
import binascii
from datetime import datetime
from twisted.internet.defer import inlineCallbacks
from twisted.internet import reactor
from twisted.internet.protocol import ClientCreator
from twisted.python import log
from txamqp.protocol import AMQClient
from txamqp.client import TwistedDelegate
import txamqp.spec

from jasmin.vendor.smpp.pdu.pdu_types import DataCoding

import MySQLdb as mdb

q = {}

@inlineCallbacks
def gotConnection(conn, username, password):
    print "Connected to broker, authenticating: %s" % username
    yield conn.start({"LOGIN": username, "PASSWORD": password})

    print "Authenticated. Ready to receive messages"
    chan = yield conn.channel(1)
    yield chan.channel_open()

    yield chan.queue_declare(queue="sms_logger_queue")

    # Bind to submit.sm.* and submit.sm.resp.* routes to track sent messages
    yield chan.queue_bind(queue="sms_logger_queue", exchange="messaging", routing_key='submit.sm.*')
    yield chan.queue_bind(queue="sms_logger_queue", exchange="messaging", routing_key='submit.sm.resp.*')
    # Bind to dlr_thrower.* to track DLRs
    yield chan.queue_bind(queue="sms_logger_queue", exchange="messaging", routing_key='dlr_thrower.*')

    yield chan.basic_consume(queue='sms_logger_queue', no_ack=False, consumer_tag="sms_logger")
    queue = yield conn.queue("sms_logger")

    #Connection parameters - Fill this info with your MySQL server connection parameters
    db = mdb.connect(
        user='jasmin',
        passwd='jadmin',
        host='127.0.0.1',
        db='jasmin')

    print "Connected to MySQL"
    cursor = db.cursor()

    # Wait for messages
    # This can be done through a callback ...
    while True:
        msg = yield queue.get()
        props = msg.content.properties

        if msg.routing_key[:10] == 'submit.sm.' and msg.routing_key[:15] != 'submit.sm.resp.':
            pdu = pickle.loads(msg.content.body)
            pdu_count = 1
            short_message = pdu.params['short_message']
            submit_sm_bill = pickle.loads(props['headers']['submit_sm_bill'])
            source_connector = props['headers']['source_connector']
            routed_cid = msg.routing_key[10:]

            # Is it a multipart message ?
            while hasattr(pdu, 'nextPdu'):
                # Remove UDH from first part
                if pdu_count == 1:
                    short_message = short_message[6:]

                pdu = pdu.nextPdu

                # Update values:
                pdu_count += 1
                short_message += pdu.params['short_message'][6:]

            # Save short_message bytes
            binary_message = binascii.hexlify(short_message)

            # If it's a binary message, assume it's utf_16_be encoded
            if pdu.params['data_coding'] is not None:
                dc = pdu.params['data_coding']
                if (isinstance(dc, int) and dc == 8) or (isinstance(dc, DataCoding) and str(dc.schemeData) == 'UCS2'):
                    short_message = short_message.decode('utf_16_be', 'ignore').encode('utf_8')

            q[props['message-id']] = {
                'source_connector': source_connector,
                'routed_cid': routed_cid,
                'rate': submit_sm_bill.getTotalAmounts() * pdu_count,
                'uid': submit_sm_bill.user.uid,
                'destination_addr': pdu.params['destination_addr'],
                'source_addr': pdu.params['source_addr'],
                'pdu_count': pdu_count,
                'short_message': short_message,
                'binary_message': binary_message,
            }
        elif msg.routing_key[:15] == 'submit.sm.resp.':
            # It's a submit_sm_resp

            pdu = pickle.loads(msg.content.body)
            if props['message-id'] not in q:
                print 'Got resp of an unknown submit_sm: %s' % props['message-id']
                chan.basic_ack(delivery_tag=msg.delivery_tag)
                continue

            qmsg = q[props['message-id']]

            if qmsg['source_addr'] is None:
                qmsg['source_addr'] = ''

<<<<<<< HEAD
            cursor.execute("""INSERT INTO submit_log (msgid, source_addr, destination_addr, short_message, status, uid, created_at)
                    VALUES (%s, %s, %s, %s, %s, %s, %s);
                """, (
                        props['message-id'],
                        qmsg['source_addr'],
                        qmsg['destination_addr'],
                        qmsg['short_message'],
                        pdu.status,
                        qmsg['bill'].user.uid,
                        props['headers']['created_at'],
                    )
                )
=======
            cursor.execute("""INSERT INTO submit_log (msgid, source_addr, rate, pdu_count,
                                                      destination_addr, short_message,
                                                      status, uid, created_at, binary_message,
                                                      routed_cid, source_connector, status_at)
                    VALUES (%s, %s, %s, %s, %s, %s, %s, %s, %s, %s, %s, %s, %s)
                    ON DUPLICATE KEY UPDATE trials = trials + 1;""", (
                props['message-id'],
                qmsg['source_addr'],
                qmsg['rate'],
                qmsg['pdu_count'],
                qmsg['destination_addr'],
                qmsg['short_message'],
                pdu.status,
                qmsg['uid'],
                props['headers']['created_at'],
                qmsg['binary_message'],
                qmsg['routed_cid'],
                qmsg['source_connector'],
                props['headers']['created_at'],))
            db.commit()
        elif msg.routing_key[:12] == 'dlr_thrower.':
            if props['headers']['message_status'][:5] == 'ESME_':
                # Ignore dlr from submit_sm_resp
                chan.basic_ack(delivery_tag=msg.delivery_tag)
                continue

            # It's a dlr
            if props['message-id'] not in q:
                print 'Got dlr of an unknown submit_sm: %s' % props['message-id']
                chan.basic_ack(delivery_tag=msg.delivery_tag)
                continue

            # Update message status
            qmsg = q[props['message-id']]
            cursor.execute("UPDATE submit_log SET status = %s, status_at = %s WHERE msgid = %s;", (
                props['headers']['message_status'],
                datetime.now(),
                props['message-id'],))
>>>>>>> 7c94847d
            db.commit()
        else:
            print 'unknown route: %s' % msg.routing_key

        chan.basic_ack(delivery_tag=msg.delivery_tag)

    # A clean way to tear down and stop
    yield chan.basic_cancel("sms_logger")
    yield chan.channel_close()
    chan0 = yield conn.channel(0)
    yield chan0.connection_close()

    reactor.stop()


if __name__ == "__main__":
    host = '127.0.0.1'
    port = 5672
    vhost = '/'
    username = 'guest'
    password = 'guest'
    spec_file = '/etc/jasmin/resource/amqp0-9-1.xml'

    spec = txamqp.spec.load(spec_file)

    # Connect and authenticate
    d = ClientCreator(reactor,
        AMQClient,
        delegate=TwistedDelegate(),
        vhost=vhost,
        spec=spec).connectTCP(host, port)
    d.addCallback(gotConnection, username, password)

    def whoops(err):
        if reactor.running:
            log.err(err)
            reactor.stop()

    d.addErrback(whoops)

    reactor.run()<|MERGE_RESOLUTION|>--- conflicted
+++ resolved
@@ -134,20 +134,6 @@
             if qmsg['source_addr'] is None:
                 qmsg['source_addr'] = ''
 
-<<<<<<< HEAD
-            cursor.execute("""INSERT INTO submit_log (msgid, source_addr, destination_addr, short_message, status, uid, created_at)
-                    VALUES (%s, %s, %s, %s, %s, %s, %s);
-                """, (
-                        props['message-id'],
-                        qmsg['source_addr'],
-                        qmsg['destination_addr'],
-                        qmsg['short_message'],
-                        pdu.status,
-                        qmsg['bill'].user.uid,
-                        props['headers']['created_at'],
-                    )
-                )
-=======
             cursor.execute("""INSERT INTO submit_log (msgid, source_addr, rate, pdu_count,
                                                       destination_addr, short_message,
                                                       status, uid, created_at, binary_message,
@@ -186,7 +172,6 @@
                 props['headers']['message_status'],
                 datetime.now(),
                 props['message-id'],))
->>>>>>> 7c94847d
             db.commit()
         else:
             print 'unknown route: %s' % msg.routing_key
