# Copyright (c) Fourat Zouari <fourat@gmail.com>
# See LICENSE for details.

"""Jasmin SMS Gateway by Fourat ZOUARI <fourat@gmail.com>"""

MAJOR = 0
<<<<<<< HEAD
MINOR = 6
PATCH = 0
=======
MINOR = 5
PATCH = 3
>>>>>>> 7be7d913
META = 'beta'

def get_version():
    return '%s.%s' % (MAJOR, MINOR)

def get_release():
    return '%s.%s.%s-%s' % (MAJOR, MINOR, PATCH, META)

__version__ = get_version()
__release__ = get_release()<|MERGE_RESOLUTION|>--- conflicted
+++ resolved
@@ -4,13 +4,8 @@
 """Jasmin SMS Gateway by Fourat ZOUARI <fourat@gmail.com>"""
 
 MAJOR = 0
-<<<<<<< HEAD
-MINOR = 6
-PATCH = 0
-=======
 MINOR = 5
 PATCH = 3
->>>>>>> 7be7d913
 META = 'beta'
 
 def get_version():
